--- conflicted
+++ resolved
@@ -26,13 +26,8 @@
   <packaging>jar</packaging>
   <version>${version}</version>
 
-  <name>A Camel Spring Route</name>
+  <name>A Camel Route</name>
   <url>http://www.myorganization.org</url>
-
-  <properties>
-    <project.build.sourceEncoding>UTF-8</project.build.sourceEncoding>
-    <project.reporting.outputEncoding>UTF-8</project.reporting.outputEncoding>
-  </properties>
 
   <dependencies>
     <dependency>
@@ -46,8 +41,6 @@
       <version>${camel-version}</version>
     </dependency>
 
-<<<<<<< HEAD
-=======
     <!-- for testing -->
     <dependency>
       <groupId>org.apache.camel</groupId>
@@ -55,12 +48,11 @@
       <version>${camel-version}</version>
       <scope>test</scope>
     </dependency>
->>>>>>> d8afb789
     <!-- logging -->
     <dependency>
       <groupId>org.slf4j</groupId>
       <artifactId>slf4j-api</artifactId>
-      <version>${slf4j-version}</version>
+      <version>${slf4j-version}</version> 
     </dependency>
     <dependency>
       <groupId>org.slf4j</groupId>
@@ -68,19 +60,10 @@
       <version>${slf4j-version}</version>
     </dependency>
     <dependency>
-      <groupId>log4j</groupId>
-      <artifactId>log4j</artifactId>
-      <version>${log4j-version}</version>
+      <groupId>log4j</groupId> 
+      <artifactId>log4j</artifactId> 
+      <version>${log4j-version}</version> 
     </dependency>
-
-    <!-- testing -->
-    <dependency>
-      <groupId>org.apache.camel</groupId>
-      <artifactId>camel-test-spring</artifactId>
-      <version>${camel-version}</version>
-      <scope>test</scope>
-    </dependency>
-
   </dependencies>
 
   <build>
@@ -105,5 +88,4 @@
       </plugin>
     </plugins>
   </build>
-
 </project>