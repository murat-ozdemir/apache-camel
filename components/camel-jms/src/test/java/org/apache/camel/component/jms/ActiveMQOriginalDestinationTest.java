/*
 * Licensed to the Apache Software Foundation (ASF) under one or more
 * contributor license agreements.  See the NOTICE file distributed with
 * this work for additional information regarding copyright ownership.
 * The ASF licenses this file to You under the Apache License, Version 2.0
 * (the "License"); you may not use this file except in compliance with
 * the License.  You may obtain a copy of the License at
 *
 *      http://www.apache.org/licenses/LICENSE-2.0
 *
 * Unless required by applicable law or agreed to in writing, software
 * distributed under the License is distributed on an "AS IS" BASIS,
 * WITHOUT WARRANTIES OR CONDITIONS OF ANY KIND, either express or implied.
 * See the License for the specific language governing permissions and
 * limitations under the License.
 */
package org.apache.camel.component.jms;

import javax.jms.JMSException;
import javax.jms.Message;
import javax.jms.Session;

import org.apache.activemq.artemis.jms.client.ActiveMQDestination;
import org.apache.activemq.artemis.jms.client.ActiveMQMessage;
import org.apache.camel.CamelContext;
import org.apache.camel.Exchange;
import org.apache.camel.builder.RouteBuilder;
import org.apache.camel.component.mock.MockEndpoint;
import org.apache.camel.test.infra.artemis.services.ArtemisService;
import org.junit.jupiter.api.Test;
import org.junit.jupiter.api.Timeout;

import static org.apache.camel.test.junit5.TestSupport.assertIsInstanceOf;
import static org.junit.jupiter.api.Assertions.assertEquals;
import static org.junit.jupiter.api.Assertions.assertNotNull;

@Timeout(60)
public class ActiveMQOriginalDestinationTest extends AbstractJMSTest {

    protected String componentName = "activemq";

    @Test
    public void testActiveMQOriginalDestination() throws Exception {
        MockEndpoint mock = getMockEndpoint("mock:result");
        mock.expectedMessageCount(1);

        template.sendBody("activemq:queue:ActiveMQOriginalDestinationTest", "Hello World");

        MockEndpoint.assertIsSatisfied(context);

        // consume from bar
        Exchange out = consumer.receive("activemq:queue:ActiveMQOriginalDestinationTest.dest", 5000);
        assertNotNull(out);

        // and we should have ActiveMQOriginalDestinationTest as the original destination
        JmsMessage msg = out.getIn(JmsMessage.class);
        Message jms = msg.getJmsMessage();
        ActiveMQMessage amq = assertIsInstanceOf(ActiveMQMessage.class, jms);
        ActiveMQDestination original = (ActiveMQDestination) amq.getJMSDestination();
        assertNotNull(original);
        assertEquals("ActiveMQOriginalDestinationTest.dest", original.getName());
<<<<<<< HEAD
        //        assertEquals("Queue", original.getDestinationTypeAsString());
=======
>>>>>>> dab36222
        assertEquals("QUEUE", original.getType().name());
    }

    @Override
    protected String getComponentName() {
        return "activemq";
    }

    @Override
    protected JmsComponent setupComponent(CamelContext camelContext, ArtemisService service, String componentName) {
        JmsComponent component = super.setupComponent(camelContext, service, componentName);

        component.setMessageCreatedStrategy(new OriginalDestinationPropagateStrategy());
        return component;
    }

    @Override
    protected RouteBuilder createRouteBuilder() {
        return new RouteBuilder() {
            @Override
            public void configure() {
                from("activemq:queue:ActiveMQOriginalDestinationTest")
                        .to("activemq:queue:ActiveMQOriginalDestinationTest.dest")
                        .to("mock:result");
            }
        };
    }

    /**
     * A strategy to enrich JMS message with their original destination if the Camel route originates from a JMS
     * destination.
     * <p/>
     * This implementation uses ActiveMQ specific code which can be moved to activemq-camel when it supports Camel 2.16
     */
    private static class OriginalDestinationPropagateStrategy implements MessageCreatedStrategy {

        // TODO: This is supported out of the box from ActiveMQ 5.14 onwards, and hence remove OriginalDestinationPropagateStrategy

        @Override
        public void onMessageCreated(Message message, Session session, Exchange exchange, Throwable cause) {
            if (exchange.getIn() instanceof JmsMessage) {
                JmsMessage msg = exchange.getIn(JmsMessage.class);
                Message jms = msg.getJmsMessage();
                if (message instanceof ActiveMQMessage) {
                    ActiveMQMessage amq = (ActiveMQMessage) jms;
                    ActiveMQDestination from = null;
                    try {
                        from = (ActiveMQDestination) amq.getJMSDestination();
                    } catch (JMSException e) {
                        throw new RuntimeException(e);
                    }

                    if (from != null && message instanceof ActiveMQMessage) {
                        try {
                            ((ActiveMQMessage) message).setJMSDestination(amq.getJMSDestination());
                        } catch (JMSException e) {
                            throw new RuntimeException(e);
                        }
                    }
                }
            }
        }
    }
}<|MERGE_RESOLUTION|>--- conflicted
+++ resolved
@@ -59,10 +59,6 @@
         ActiveMQDestination original = (ActiveMQDestination) amq.getJMSDestination();
         assertNotNull(original);
         assertEquals("ActiveMQOriginalDestinationTest.dest", original.getName());
-<<<<<<< HEAD
-        //        assertEquals("Queue", original.getDestinationTypeAsString());
-=======
->>>>>>> dab36222
         assertEquals("QUEUE", original.getType().name());
     }
 
